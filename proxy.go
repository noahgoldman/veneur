package veneur

import (
	"errors"
	"fmt"
	"net/http"
	"net/http/pprof"
	"net/url"
	"os"
	"reflect"
	"runtime"
	"strconv"
	"strings"
	"sync"
	"syscall"
	"time"

	"golang.org/x/net/context"

	"github.com/DataDog/datadog-go/statsd"
	raven "github.com/getsentry/raven-go"
	"github.com/hashicorp/consul/api"
	"github.com/pkg/profile"
	"github.com/sirupsen/logrus"
	vhttp "github.com/stripe/veneur/http"
	"github.com/stripe/veneur/proxysrv"
	"github.com/stripe/veneur/samplers"
	"github.com/stripe/veneur/ssf"
	"github.com/stripe/veneur/trace"
	"github.com/stripe/veneur/trace/metrics"
	"github.com/zenazn/goji/bind"
	"github.com/zenazn/goji/graceful"
	"stathat.com/c/consistent"

	"goji.io"
	"goji.io/pat"
)

type Proxy struct {
<<<<<<< HEAD
	Sentry                     *raven.Client
	Hostname                   string
	ForwardDestinations        *consistent.Consistent
	TraceDestinations          *consistent.Consistent
	ForwardGRPCDestinations    *consistent.Consistent
	Discoverer                 Discoverer
	ConsulForwardService       string
	ConsulTraceService         string
	ConsulForwardGRPCService   string
	ConsulInterval             time.Duration
	ForwardDestinationsMtx     sync.Mutex
	TraceDestinationsMtx       sync.Mutex
	ForwardGRPCDestinationsMtx sync.Mutex
	HTTPAddr                   string
	HTTPClient                 *http.Client
	AcceptingForwards          bool
	AcceptingTraces            bool
	AcceptingGRPCForwards      bool
	ForwardTimeout             time.Duration
=======
	Sentry                 *raven.Client
	Hostname               string
	ForwardDestinations    *consistent.Consistent
	TraceDestinations      *consistent.Consistent
	Discoverer             Discoverer
	ConsulForwardService   string
	ConsulTraceService     string
	ConsulInterval         time.Duration
	MetricsInterval        time.Duration
	ForwardDestinationsMtx sync.Mutex
	TraceDestinationsMtx   sync.Mutex
	HTTPAddr               string
	HTTPClient             *http.Client
	AcceptingForwards      bool
	AcceptingTraces        bool
	ForwardTimeout         time.Duration
>>>>>>> ea1d552b

	usingConsul     bool
	usingKubernetes bool
	enableProfiling bool
	shutdown        chan struct{}
	TraceClient     *trace.Client

	// gRPC
	grpcServer        *proxysrv.Server
	grpcListenAddress string
}

func NewProxyFromConfig(logger *logrus.Logger, conf ProxyConfig) (p Proxy, err error) {

	hostname, err := os.Hostname()
	if err != nil {
		logger.WithError(err).Error("Error finding hostname")
		return
	}
	p.Hostname = hostname
	p.shutdown = make(chan struct{})

	logger.AddHook(sentryHook{
		c:        p.Sentry,
		hostname: hostname,
		lv: []logrus.Level{
			logrus.ErrorLevel,
			logrus.FatalLevel,
			logrus.PanicLevel,
		},
	})

	p.HTTPAddr = conf.HTTPAddress
	// TODO Timeout?
	p.HTTPClient = &http.Client{}

	p.enableProfiling = conf.EnableProfiling

	p.ConsulForwardService = conf.ConsulForwardServiceName
	p.ConsulTraceService = conf.ConsulTraceServiceName
	p.ConsulForwardGRPCService = conf.ConsulForwardGrpcServiceName

	if p.ConsulForwardService != "" || conf.ForwardAddress != "" {
		p.AcceptingForwards = true
	}
	if p.ConsulTraceService != "" || conf.TraceAddress != "" {
		p.AcceptingTraces = true
	}
	if p.ConsulForwardGRPCService != "" || conf.GrpcForwardAddress != "" {
		p.AcceptingGRPCForwards = true
	}

	// We need a convenient way to know if we're even using Consul later
	if p.ConsulForwardService != "" || p.ConsulTraceService != "" || p.ConsulForwardGRPCService != "" {
		log.WithFields(logrus.Fields{
			"consulForwardService":     p.ConsulForwardService,
			"consulTraceService":       p.ConsulTraceService,
			"consulGRPCForwardService": p.ConsulForwardGRPCService,
		}).Info("Using consul for service discovery")
		p.usingConsul = true
	}

	// check if we are running on Kubernetes
	if _, err := os.Stat("/var/run/secrets/kubernetes.io/serviceaccount"); !os.IsNotExist(err) {
		log.Info("Using Kubernetes for service discovery")
		p.usingKubernetes = true

		//TODO don't overload this
		if conf.ConsulForwardServiceName != "" {
			p.AcceptingForwards = true
		}
	}

	p.ForwardDestinations = consistent.New()
	p.TraceDestinations = consistent.New()
	p.ForwardGRPCDestinations = consistent.New()

	if conf.ForwardTimeout != "" {
		p.ForwardTimeout, err = time.ParseDuration(conf.ForwardTimeout)
		if err != nil {
			logger.WithError(err).
				WithField("value", conf.ForwardTimeout).
				Error("Could not parse forward timeout")
			return
		}
	}

	// We got a static forward address, stick it in the destination!
	if p.ConsulForwardService == "" && conf.ForwardAddress != "" {
		p.ForwardDestinations.Add(conf.ForwardAddress)
	}
	if p.ConsulTraceService == "" && conf.TraceAddress != "" {
		p.TraceDestinations.Add(conf.TraceAddress)
	}
	if p.ConsulForwardGRPCService == "" && conf.GrpcForwardAddress != "" {
		p.ForwardGRPCDestinations.Add(conf.GrpcForwardAddress)
	}

	if !p.AcceptingForwards && !p.AcceptingTraces && !p.AcceptingGRPCForwards {
		err = errors.New("refusing to start with no Consul service names or static addresses in config")
		logger.WithError(err).WithFields(logrus.Fields{
			"consul_forward_service_name":      p.ConsulForwardService,
			"consul_trace_service_name":        p.ConsulTraceService,
			"consul_forward_grpc_service_name": p.ConsulForwardGRPCService,
			"forward_address":                  conf.ForwardAddress,
			"trace_address":                    conf.TraceAddress,
		}).Error("Oops")
		return
	}

	if p.usingConsul {
		p.ConsulInterval, err = time.ParseDuration(conf.ConsulRefreshInterval)
		if err != nil {
			logger.WithError(err).Error("Error parsing Consul refresh interval")
			return
		}
		logger.WithField("interval", conf.ConsulRefreshInterval).Info("Will use Consul for service discovery")
	}

	p.MetricsInterval = time.Second * 10
	if conf.RuntimeMetricsInterval != "" {
		p.MetricsInterval, err = time.ParseDuration(conf.RuntimeMetricsInterval)
		if err != nil {
			logger.WithError(err).Error("Error parsing metric refresh interval")
			return
		}
	}

	p.TraceClient = trace.DefaultClient
	if conf.SsfDestinationAddress != "" {
		stats, err := statsd.NewBuffered(conf.StatsAddress, 4096)
		if err != nil {
			return p, err
		}
		stats.Namespace = "veneur_proxy."
		format := "ssf_format:packet"
		if strings.HasPrefix(conf.SsfDestinationAddress, "unix://") {
			format = "ssf_format:framed"
		}

		p.TraceClient, err = trace.NewClient(conf.SsfDestinationAddress,
			trace.Buffered,
			trace.FlushInterval(3*time.Second),
			trace.ReportStatistics(stats, 1*time.Second, []string{format}),
		)
		if err != nil {
			logger.WithField("ssf_destination_address", conf.SsfDestinationAddress).
				WithError(err).
				Fatal("Error using SSF destination address")
		}
	}

	if conf.GrpcAddress != "" {
		p.grpcListenAddress = conf.GrpcAddress
		p.grpcServer, err = proxysrv.New(p.ForwardGRPCDestinations,
			proxysrv.WithForwardTimeout(p.ForwardTimeout),
			proxysrv.WithLog(logrus.NewEntry(log)),
			proxysrv.WithTraceClient(p.TraceClient),
		)
		if err != nil {
			logger.WithError(err).Fatal("Failed to initialize the gRPC server")
		}
	}

	// TODO Size of replicas in config?
	//ret.ForwardDestinations.NumberOfReplicas = ???

	if conf.Debug {
		logger.SetLevel(logrus.DebugLevel)
	}

	logger.WithField("config", conf).Debug("Initialized server")

	return
}

// Start fires up the various goroutines that run on behalf of the server.
// This is separated from the constructor for testing convenience.
func (p *Proxy) Start() {
	log.WithField("version", VERSION).Info("Starting server")

	config := api.DefaultConfig()
	// Use the same HTTP Client we're using for other things, so we can leverage
	// it for testing.
	config.HttpClient = p.HTTPClient

	if p.usingKubernetes {
		disc, err := NewKubernetesDiscoverer()
		if err != nil {
			log.WithError(err).Error("Error creating KubernetesDiscoverer")
			return
		}
		p.Discoverer = disc
		log.Info("Set Kubernetes discoverer")
	} else if p.usingConsul {
		disc, consulErr := NewConsul(config)
		if consulErr != nil {
			log.WithError(consulErr).Error("Error creating Consul discoverer")
			return
		}
		p.Discoverer = disc
		log.Info("Set Consul discoverer")
	}

	if p.AcceptingForwards && p.ConsulForwardService != "" {
		p.RefreshDestinations(p.ConsulForwardService, p.ForwardDestinations, &p.ForwardDestinationsMtx)
		if len(p.ForwardDestinations.Members()) == 0 {
			log.WithField("serviceName", p.ConsulForwardService).Fatal("Refusing to start with zero destinations for forwarding.")
		}
	}

	if p.AcceptingTraces && p.ConsulTraceService != "" {
		p.RefreshDestinations(p.ConsulTraceService, p.TraceDestinations, &p.TraceDestinationsMtx)
		if len(p.ForwardDestinations.Members()) == 0 {
			log.WithField("serviceName", p.ConsulTraceService).Fatal("Refusing to start with zero destinations for tracing.")
		}
	}

	if p.AcceptingGRPCForwards && p.ConsulForwardGRPCService != "" {
		p.RefreshDestinations(p.ConsulForwardGRPCService, p.ForwardGRPCDestinations, &p.ForwardGRPCDestinationsMtx)
		if len(p.ForwardGRPCDestinations.Members()) == 0 {
			log.WithField("serviceName", p.ConsulForwardGRPCService).Fatal("Refusing to start with zero destinations for forwarding over gRPC.")
		}
		p.grpcServer.SetDestinations(p.ForwardGRPCDestinations)
	}

	if p.usingConsul || p.usingKubernetes {
		log.Info("Creating service discovery goroutine")
		go func() {
			defer func() {
				ConsumePanic(p.Sentry, p.TraceClient, p.Hostname, recover())
			}()
			ticker := time.NewTicker(p.ConsulInterval)
			for range ticker.C {
				log.WithFields(logrus.Fields{
					"acceptingForwards":        p.AcceptingForwards,
					"consulForwardService":     p.ConsulForwardService,
					"consulTraceService":       p.ConsulTraceService,
					"consulForwardGRPCService": p.ConsulForwardGRPCService,
				}).Debug("About to refresh destinations")
				if p.AcceptingForwards && p.ConsulForwardService != "" {
					p.RefreshDestinations(p.ConsulForwardService, p.ForwardDestinations, &p.ForwardDestinationsMtx)
				}
				if p.AcceptingTraces && p.ConsulTraceService != "" {
					p.RefreshDestinations(p.ConsulTraceService, p.TraceDestinations, &p.TraceDestinationsMtx)
				}
				if p.AcceptingGRPCForwards && p.ConsulForwardGRPCService != "" {
					p.RefreshDestinations(p.ConsulForwardGRPCService, p.ForwardGRPCDestinations, &p.ForwardGRPCDestinationsMtx)
					p.grpcServer.SetDestinations(p.ForwardGRPCDestinations)
				}
			}
		}()
	}

	go func() {
		hostname, _ := os.Hostname()
		defer func() {
			ConsumePanic(p.Sentry, p.TraceClient, hostname, recover())
		}()
		ticker := time.NewTicker(p.MetricsInterval)
		for {
			select {
			case <-p.shutdown:
				// stop flushing on graceful shutdown
				ticker.Stop()
				return
			case <-ticker.C:
				p.ReportRuntimeMetrics()
			}
		}
	}()

}

// Start all of the the configured servers (gRPC or HTTP) and block until
// one of them exist.  At that point, stop them both.
func (p *Proxy) Serve() {
	done := make(chan struct{})

	go func() {
		p.HTTPServe()
		done <- struct{}{}
	}()

	if p.grpcListenAddress != "" {
		go func() {
			p.GRPCServe()
			done <- struct{}{}
		}()
	}

	// wait until at least one of the servers has shut down
	<-done
	graceful.Shutdown()
	p.GRPCStop()
}

// HTTPServe starts the HTTP server and listens perpetually until it encounters an unrecoverable error.
func (p *Proxy) HTTPServe() {
	var prf interface {
		Stop()
	}

	// We want to make sure the profile is stopped
	// exactly once (and only once), even if the
	// shutdown pre-hook does not run (which it may not)
	profileStopOnce := sync.Once{}

	if p.enableProfiling {
		profileStartOnce.Do(func() {
			prf = profile.Start()
		})

		defer func() {
			profileStopOnce.Do(prf.Stop)
		}()
	}
	httpSocket := bind.Socket(p.HTTPAddr)
	graceful.Timeout(10 * time.Second)
	graceful.PreHook(func() {

		if prf != nil {
			profileStopOnce.Do(prf.Stop)
		}

		log.Info("Terminating HTTP listener")
	})

	// Ensure that the server responds to SIGUSR2 even
	// when *not* running under einhorn.
	graceful.AddSignal(syscall.SIGUSR2, syscall.SIGHUP)
	graceful.HandleSignals()
	log.WithField("address", p.HTTPAddr).Info("HTTP server listening")
	bind.Ready()

	if err := graceful.Serve(httpSocket, p.Handler()); err != nil {
		log.WithError(err).Error("HTTP server shut down due to error")
	}

	graceful.Shutdown()
}

// Start the gRPC server and block until an error is encountered, or the server
// is shutdown.
//
// TODO this doesn't handle SIGUSR2 and SIGHUP on it's own, unlike HTTPServe
// As long as both are running this is actually fine, as Serve will stop
// the gRPC server when the HTTP one exits.  When running just gRPC however,
// the signal handling won't work.
func (p *Proxy) GRPCServe() {
	entry := log.WithField("address", p.grpcListenAddress)
	entry.Info("Starting gRPC server")
	if err := p.grpcServer.Serve(p.grpcListenAddress); err != nil {
		entry.WithError(err).Error("gRPC server was not shut down cleanly")
	} else {
		entry.Info("Stopped gRPC server")
	}
}

// Try to perform a graceful stop of the gRPC server.  If it takes more than
// 10 seconds, timeout and force-stop.
func (p *Proxy) GRPCStop() {
	if p.grpcServer == nil {
		return
	}

	done := make(chan struct{})
	go func() {
		p.grpcServer.GracefulStop()
		done <- struct{}{}
	}()

	select {
	case <-done:
		return
	case <-time.After(10 * time.Second):
		log.Info("Force-stopping the GRPC server after waiting for a " +
			"a graceful shutdown")
		p.grpcServer.Stop()
	}
}

// RefreshDestinations updates the server's list of valid destinations
// for flushing. This should be called periodically to ensure we have
// the latest data.
func (p *Proxy) RefreshDestinations(serviceName string, ring *consistent.Consistent, mtx *sync.Mutex) {
	samples := &ssf.Samples{}
	defer metrics.Report(p.TraceClient, samples)
	srvTags := map[string]string{"service": serviceName}

	start := time.Now()
	destinations, err := p.Discoverer.GetDestinationsForService(serviceName)
	samples.Add(ssf.Timing("discoverer.update_duration_ns", time.Since(start), time.Nanosecond, srvTags))
	log.WithFields(logrus.Fields{
		"destinations": destinations,
		"service":      serviceName,
	}).Debug("Got destinations")

	samples.Add(ssf.Timing("discoverer.update_duration_ns", time.Since(start), time.Nanosecond, srvTags))
	if err != nil || len(destinations) == 0 {
		log.WithError(err).WithFields(logrus.Fields{
			"service":         serviceName,
			"errorType":       reflect.TypeOf(err),
			"numDestinations": len(destinations),
		}).Error("Discoverer found zero destinations and/or returned an error. Destinations may be stale!")
		samples.Add(ssf.Count("discoverer.errors", 1, srvTags))
		// Return since we got no hosts. We don't want to zero out the list. This
		// should result in us leaving the "last good" values in the ring.
		return
	}

	// At the last moment, lock the mutex and defer so we unlock after setting.
	// We do this after we've fetched info so we don't hold the lock during long
	// queries, timeouts or errors. The flusher can lock the mutex and prevent us
	// from updating at the same time.
	mtx.Lock()
	defer mtx.Unlock()
	ring.Set(destinations)
	samples.Add(ssf.Gauge("discoverer.destination_number", float32(len(destinations)), srvTags))
}

// Handler returns the Handler responsible for routing request processing.
func (p *Proxy) Handler() http.Handler {
	mux := goji.NewMux()

	mux.HandleFuncC(pat.Get("/healthcheck"), func(c context.Context, w http.ResponseWriter, r *http.Request) {
		w.Write([]byte("ok\n"))
	})

	mux.Handle(pat.Post("/import"), handleProxy(p))

	mux.Handle(pat.Get("/debug/pprof/cmdline"), http.HandlerFunc(pprof.Cmdline))
	mux.Handle(pat.Get("/debug/pprof/profile"), http.HandlerFunc(pprof.Profile))
	mux.Handle(pat.Get("/debug/pprof/symbol"), http.HandlerFunc(pprof.Symbol))
	mux.Handle(pat.Get("/debug/pprof/trace"), http.HandlerFunc(pprof.Trace))
	// TODO match without trailing slash as well
	mux.Handle(pat.Get("/debug/pprof/*"), http.HandlerFunc(pprof.Index))

	return mux
}

func (p *Proxy) ProxyTraces(ctx context.Context, traces []DatadogTraceSpan) {
	span, _ := trace.StartSpanFromContext(ctx, "veneur.opentracing.proxy.proxy_traces")
	defer span.ClientFinish(p.TraceClient)
	if p.ForwardTimeout > 0 {
		var cancel func()
		ctx, cancel = context.WithTimeout(ctx, p.ForwardTimeout)
		defer cancel()
	}

	tracesByDestination := make(map[string][]*DatadogTraceSpan)
	for _, h := range p.TraceDestinations.Members() {
		tracesByDestination[h] = make([]*DatadogTraceSpan, 0)
	}

	for _, t := range traces {
		dest, _ := p.TraceDestinations.Get(strconv.FormatInt(t.TraceID, 10))
		tracesByDestination[dest] = append(tracesByDestination[dest], &t)
	}

	for dest, batch := range tracesByDestination {
		if len(batch) != 0 {
			// this endpoint is not documented to take an array... but it does
			// another curious constraint of this endpoint is that it does not
			// support "Content-Encoding: deflate"
			err := vhttp.PostHelper(span.Attach(ctx), p.HTTPClient, p.TraceClient, http.MethodPost, fmt.Sprintf("%s/spans", dest), batch, "flush_traces", false, nil, log)
			if err == nil {
				log.WithFields(logrus.Fields{
					"traces":      len(batch),
					"destination": dest,
				}).Debug("Completed flushing traces to Datadog")
			} else {
				log.WithFields(
					logrus.Fields{
						"traces":        len(batch),
						logrus.ErrorKey: err}).Error("Error flushing traces to Datadog")
			}
		} else {
			log.WithField("destination", dest).Info("No traces to flush, skipping.")
		}
	}
}

// ProxyMetrics takes a slice of JSONMetrics and breaks them up into
// multiple HTTP requests by MetricKey using the hash ring.
func (p *Proxy) ProxyMetrics(ctx context.Context, jsonMetrics []samplers.JSONMetric, origin string) {
	span, _ := trace.StartSpanFromContext(ctx, "veneur.opentracing.proxy.proxy_metrics")
	defer span.ClientFinish(p.TraceClient)

	if p.ForwardTimeout > 0 {
		var cancel func()
		ctx, cancel = context.WithTimeout(ctx, p.ForwardTimeout)
		defer cancel()
	}
	metricCount := len(jsonMetrics)
	span.Add(ssf.RandomlySample(0.1,
		ssf.Count("import.metrics_total", float32(metricCount), map[string]string{
			"remote_addr":      origin,
			"veneurglobalonly": "",
		}),
	)...)

	jsonMetricsByDestination := make(map[string][]samplers.JSONMetric)
	for _, h := range p.ForwardDestinations.Members() {
		jsonMetricsByDestination[h] = make([]samplers.JSONMetric, 0)
	}

	for _, jm := range jsonMetrics {
		dest, _ := p.ForwardDestinations.Get(jm.MetricKey.String())
		jsonMetricsByDestination[dest] = append(jsonMetricsByDestination[dest], jm)
	}

	// nb The response has already been returned at this point, because we
	wg := sync.WaitGroup{}
	wg.Add(len(jsonMetricsByDestination)) // Make our waitgroup the size of our destinations

	for dest, batch := range jsonMetricsByDestination {
		go p.doPost(ctx, &wg, dest, batch)
	}
	wg.Wait() // Wait for all the above goroutines to complete
	log.WithField("count", metricCount).Info("Completed forward")

	span.Add(ssf.RandomlySample(0.1,
		ssf.Timing("proxy.duration_ns", time.Since(span.Start), time.Nanosecond, nil),
		ssf.Count("proxy.proxied_metrics_total", float32(len(jsonMetrics)), nil),
	)...)
}

func (p *Proxy) doPost(ctx context.Context, wg *sync.WaitGroup, destination string, batch []samplers.JSONMetric) {
	defer wg.Done()

	samples := &ssf.Samples{}
	defer metrics.Report(p.TraceClient, samples)

	batchSize := len(batch)
	if batchSize < 1 {
		return
	}

	// Make sure the destination always has a valid 'http' prefix.
	if !strings.HasPrefix(destination, "http") {
		u := url.URL{Scheme: "http", Host: destination}
		destination = u.String()
	}

	endpoint := fmt.Sprintf("%s/import", destination)
	err := vhttp.PostHelper(ctx, p.HTTPClient, p.TraceClient, http.MethodPost, endpoint, batch, "forward", true, nil, log)
	if err == nil {
		log.WithField("metrics", batchSize).Debug("Completed forward to Veneur")
	} else {
		samples.Add(ssf.Count("forward.error_total", 1, map[string]string{"cause": "post"}))
		log.WithError(err).WithFields(logrus.Fields{
			"endpoint":  endpoint,
			"batchSize": batchSize,
		}).Warn("Failed to POST metrics to destination")
	}
	samples.Add(ssf.RandomlySample(0.1,
		ssf.Gauge("metrics_by_destination", float32(batchSize), map[string]string{"destination": destination}),
	)...)
}

func (p *Proxy) ReportRuntimeMetrics() {
	mem := &runtime.MemStats{}
	runtime.ReadMemStats(mem)
	metrics.ReportBatch(p.TraceClient, []*ssf.SSFSample{
		ssf.Gauge("mem.heap_alloc_bytes", float32(mem.HeapAlloc), nil),
		ssf.Gauge("gc.number", float32(mem.NumGC), nil),
		ssf.Gauge("gc.pause_total_ns", float32(mem.PauseTotalNs), nil),
	})
}

// Shutdown signals the server to shut down after closing all
// current connections.
func (p *Proxy) Shutdown() {
	log.Info("Shutting down server gracefully")
	close(p.shutdown)
	graceful.Shutdown()
}<|MERGE_RESOLUTION|>--- conflicted
+++ resolved
@@ -37,7 +37,6 @@
 )
 
 type Proxy struct {
-<<<<<<< HEAD
 	Sentry                     *raven.Client
 	Hostname                   string
 	ForwardDestinations        *consistent.Consistent
@@ -48,6 +47,7 @@
 	ConsulTraceService         string
 	ConsulForwardGRPCService   string
 	ConsulInterval             time.Duration
+	MetricsInterval            time.Duration
 	ForwardDestinationsMtx     sync.Mutex
 	TraceDestinationsMtx       sync.Mutex
 	ForwardGRPCDestinationsMtx sync.Mutex
@@ -57,24 +57,6 @@
 	AcceptingTraces            bool
 	AcceptingGRPCForwards      bool
 	ForwardTimeout             time.Duration
-=======
-	Sentry                 *raven.Client
-	Hostname               string
-	ForwardDestinations    *consistent.Consistent
-	TraceDestinations      *consistent.Consistent
-	Discoverer             Discoverer
-	ConsulForwardService   string
-	ConsulTraceService     string
-	ConsulInterval         time.Duration
-	MetricsInterval        time.Duration
-	ForwardDestinationsMtx sync.Mutex
-	TraceDestinationsMtx   sync.Mutex
-	HTTPAddr               string
-	HTTPClient             *http.Client
-	AcceptingForwards      bool
-	AcceptingTraces        bool
-	ForwardTimeout         time.Duration
->>>>>>> ea1d552b
 
 	usingConsul     bool
 	usingKubernetes bool
